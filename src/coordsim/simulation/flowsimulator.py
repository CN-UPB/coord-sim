import random
import logging
import string
import numpy as np
from coordsim.network.flow import Flow
from coordsim.metrics import metrics
log = logging.getLogger(__name__)


"""
Flow Simulator class
This class holds the flow simulator and its internal flow handling functions.
Flow of data through the simulator (abstract):

start() -> generate_flow() -> init_flow() -> pass_flow() -> process_flow()
and forward_flow() -> depart_flow() or pass_flow()

"""


class FlowSimulator:
    def __init__(self, env, params):
        self.env = env
        self.params = params

    def start(self):
        """
        Start the simulator.
        """
        log.info("Starting simulation")
        # Setting the all-pairs shortest path in the NetworkX network as a graph attribute
        nodes_list = [n[0] for n in self.params.network.nodes.items()]
        log.info("Using nodes list {}\n".format(nodes_list))
        log.info("Total of {} ingress nodes available\n".format(len(self.params.ing_nodes)))
        for node in self.params.ing_nodes:
            node_id = node[0]
            self.env.process(self.generate_flow(node_id))

    def generate_flow(self, node_id):
        """
        Generate flows at the ingress nodes.
        """
        # log.info flow arrivals, departures and waiting for flow to end (flow_duration) at a pre-specified rate
        while True:
            flow_id = ''.join(random.choice(string.ascii_uppercase + string.digits) for x in range(6))
            flow_id_str = "{}-{}".format(node_id, flow_id)
            # Exponentially distributed random inter arrival rate using a user set (or default) mean
            inter_arr_time = random.expovariate(self.params.inter_arr_mean)
            # Assign a random flow datarate and size according to a normal distribution with config. mean and stdev.
            # Abs here is necessary as normal dist. gives negative numbers.

            # TODO: Change the abs here as it is not a real mean anymore. Will affect result accuracy when
            # publishing.
            flow_dr = np.random.normal(self.params.flow_dr_mean, self.params.flow_dr_stdev)
            # Use a Pareto distribution (Heavy tail) random variable to generate flow sizes
            flow_size = np.random.pareto(self.params.flow_size_shape) + 1

            # Ignore negative flow_dr or flow_size values
            if(flow_dr <= 0.00 or flow_size <= 0.00):
                continue

            # Normal Dist. may produce zeros. That is not desired. We skip the remainder of the loop.
            # if flow_dr == 0 or flow_size == 0:
            #     continue
            # Assign a random SFC to the flow
            flow_sfc = np.random.choice([sfc for sfc in self.params.sfc_list.keys()])
            # Get the flow's creation time (current environment time)
            creation_time = self.env.now
            # Generate flow based on given params
            flow = Flow(flow_id_str, flow_sfc, flow_dr, flow_size, creation_time, current_node_id=node_id)
            # Update metrics for the generated flow
            metrics.generated_flow()
            # Generate flows and schedule them at ingress node
            self.env.process(self.init_flow(flow))
            yield self.env.timeout(inter_arr_time)

    def init_flow(self, flow):
        """
        Initialize flows within the network. This function takes the generated flow object at the ingress node
        and handles it according to the requested SFC. We check if the SFC that is being requested is indeed
        within the schedule, otherwise we log a warning and drop the flow.
        The algorithm will check the flow's requested SFC, and will forward the flow through the network using the
        SFC's list of SFs based on the LB rules that are provided through the scheduler's 'flow_schedule()'
        function.
        """
        log.info(
            "Flow {} generated. arrived at node {} Requesting {} - flow duration: {}ms, "
            "flow dr: {}. Time: {}".format(flow.flow_id, flow.current_node_id, flow.sfc, flow.duration, flow.dr,
                                           self.env.now))
        sfc = self.params.sfc_list[flow.sfc]
        # Check to see if requested SFC exists
        if sfc is not None:
            # Iterate over the SFs and process the flow at each SF.
            yield self.env.process(self.pass_flow(flow, sfc))
        else:
            log.warning("No Scheduling rule for requested SFC. Dropping flow {}".format(flow.flow_id))
            # Update metrics for the dropped flow
            metrics.dropped_flow()
            self.env.exit()

    def pass_flow(self, flow, sfc):
        """
        Passes the flow to the next node to begin processing.
        The flow might still be arriving at a previous node or SF.
        This function is used in a mutual recursion alongside process_flow() function to allow flows to arrive and begin
        processing without waiting for the flow to completely arrive.
        The mutual recursion is as follows:
        pass_flow() -> process_flow() -> pass_flow() and so on...
        Breaking condition: Flow reaches last position within the SFC, then process_flow() calls depart_flow()
        instead of pass_flow(). The position of the flow within the SFC is determined using current_position
        attribute of the flow object.
        """
        sf = sfc[flow.current_position]
        flow.current_sf = sf
        next_node = self.get_next_node(flow, sf)
        yield self.env.process(self.forward_flow(flow, next_node))
        if sf in self.params.sf_placement[next_node]:
            log.info("Flow {} STARTED ARRIVING at SF {} at node {} for processing. Time: {}"
                     .format(flow.flow_id, flow.current_sf, flow.current_node_id, self.env.now))
            yield self.env.process(self.process_flow(flow, sfc))
        else:
            log.warning("SF was not found at requested node. Dropping flow {}".format(flow.flow_id))
            self.env.exit()

    def get_next_node(self, flow, sf):
        """
        Get next node using weighted probabilites from the scheduler
        """
        schedule = self.params.schedule
        schedule_sf = schedule[flow.current_node_id][flow.sfc][sf]
        sf_nodes = [sch_sf for sch_sf in schedule_sf.keys()]
        sf_probability = [prob for name, prob in schedule_sf.items()]
        next_node = np.random.choice(sf_nodes, 1, sf_probability)[0]
        return next_node

    def forward_flow(self, flow, next_node):
        """
        Calculates the path delays occurring when forwarding a node
        Path delays are calculated using the Shortest path
        The delay is simulated by timing out for the delay amount of duration
        """
        path_delay = 0
        if flow.current_node_id != next_node:
            path_delay = self.params.network.graph['shortest_paths'][(flow.current_node_id, next_node)][1]

        # Metrics calculation for path delay. Flow's end2end delay is also incremented.
        metrics.add_path_delay(path_delay)
        flow.end2end_delay += path_delay
        if flow.current_node_id == next_node:
            assert path_delay == 0, "While Forwarding the flow, the Current and Next node same, yet path_delay != 0"
            log.info("Flow {} will stay in node {}. Time: {}.".format(flow.flow_id, flow.current_node_id, self.env.now))
        else:
            log.info("Flow {} will leave node {} towards node {}. Time {}"
                     .format(flow.flow_id, flow.current_node_id, next_node, self.env.now))
            yield self.env.timeout(path_delay)
            flow.current_node_id = next_node

    def process_flow(self, flow, sfc):
        """
        Process the flow at the requested SF of the current node.
        """
        # Generate a processing delay for the SF
        current_sf = flow.current_sf
        current_node_id = flow.current_node_id
        vnf_delay_mean = self.params.sf_list[flow.current_sf]["processing_delay_mean"]
        vnf_delay_stdev = self.params.sf_list[flow.current_sf]["processing_delay_stdev"]
        processing_delay = np.absolute(np.random.normal(vnf_delay_mean, vnf_delay_stdev))
        # Update metrics for the processing delay
        # Add the delay to the flow's end2end delay
        metrics.add_processing_delay(processing_delay)
        flow.end2end_delay += processing_delay
        # Get node capacities
        node_cap = self.params.network.nodes[flow.current_node_id]["cap"]
        node_remaining_cap = self.params.network.nodes[flow.current_node_id]["remaining_cap"]
        assert node_remaining_cap >= 0, "Remaining node capacity cannot be less than 0 (zero)!"
        if flow.dr <= node_remaining_cap:
            log.info(
                "Flow {} started proccessing at sf '{}' at node {}. Time: {}, "
                "Processing delay: {}".format(flow.flow_id, current_sf, current_node_id, self.env.now,
                                              processing_delay))
            # Metrics: Add active flow to the SF once the flow has begun processing.
            metrics.add_active_flow(flow, current_node_id, current_sf)
            # print(metrics.get_metrics()['current_traffic'])
            node_remaining_cap -= flow.dr
            yield self.env.timeout(processing_delay)
            log.info(
                "Flow {} started departing sf '{}' at node {}."
                " Time {}".format(flow.flow_id, flow.current_sf, flow.current_node_id, self.env.now))
            # Check if flow is currently in last SF, if so, then depart flow.

            if (flow.current_position == len(sfc) - 1):
                yield self.env.timeout(flow.duration)
<<<<<<< HEAD
                self.depart_flow(flow)
=======
                self.flow_departure(flow.current_node_id, flow)
>>>>>>> dc4716fa
            else:
                # Increment the position of the flow within SFC
                flow.current_position += 1
                self.env.process(self.pass_flow(flow, sfc))
                yield self.env.timeout(flow.duration)
                # before departing the SF.
                # print(metrics.get_metrics()['current_active_flows'])
                log.info("Flow {} FINISHED ARRIVING at SF {} at node {} for processing. Time: {}"
                         .format(flow.flow_id, current_sf, current_node_id, self.env.now))
                # Remove the active flow from the SF after it departed the SF
                metrics.remove_active_flow(flow, current_node_id, current_sf)
            node_remaining_cap += flow.dr
            # We assert that remaining capacity must at all times be less than the node capacity so that
            # nodes dont put back more capacity than the node's capacity.
            assert node_remaining_cap <= node_cap, "Node remaining capacity cannot be more than node capacity!"
        else:
            log.warning("Not enough capacity for flow {} at node {}. Dropping flow."
                        .format(flow.flow_id, flow.current_node_id))
            # Update metrics for the dropped flow
            metrics.dropped_flow()
            metrics.remove_active_flow(flow, current_node_id, current_sf)
            self.env.exit()

    def depart_flow(self, flow):
        """
        Process the flow at the requested SF of the current node.
        """
        # Update metrics for the processed flow
        metrics.processed_flow()
        metrics.add_end2end_delay(flow.end2end_delay)
        metrics.remove_active_flow(flow, flow.current_node_id, flow.current_sf)
        log.info("Flow {} was processed and departed the network from {}. Time {}"
                 .format(flow.flow_id, flow.current_node_id, self.env.now))
<|MERGE_RESOLUTION|>--- conflicted
+++ resolved
@@ -190,11 +190,7 @@
 
             if (flow.current_position == len(sfc) - 1):
                 yield self.env.timeout(flow.duration)
-<<<<<<< HEAD
                 self.depart_flow(flow)
-=======
-                self.flow_departure(flow.current_node_id, flow)
->>>>>>> dc4716fa
             else:
                 # Increment the position of the flow within SFC
                 flow.current_position += 1
@@ -227,4 +223,4 @@
         metrics.add_end2end_delay(flow.end2end_delay)
         metrics.remove_active_flow(flow, flow.current_node_id, flow.current_sf)
         log.info("Flow {} was processed and departed the network from {}. Time {}"
-                 .format(flow.flow_id, flow.current_node_id, self.env.now))
+                 .format(flow.flow_id, flow.current_node_id, self.env.now))