from setuptools import setup, find_packages
import os
# Not recommended but for now only solution since repo is private
os.system('pip install git+ssh://git@github.com/RealVNF/coord-env-interface.git')
requirements = [
    'simpy',
    'networkx',
    'geopy',
    'pyyaml>=5.1',
<<<<<<< HEAD
    'numpy',
    'coord-interface'
=======
    'numpy'
>>>>>>> bfc373a9
]

test_requirements = [
    'flake8',
    'pytest',
    'nose2'
]

setup(
    name='coord-sim',
    version='0.9.1',
    description='Simulate flow-level, inter-node network coordination including scaling and placement of services and '
                'scheduling/balancing traffic between them.',
    url='https://github.com/CN-UPB/coordination-simulation',
    author='Stefan Schneider',
    author_email='stefan.schneider@upb.de',
    package_dir={'': 'src'},
    packages=find_packages('src'),
    install_requires=requirements + test_requirements,
    test_requirements=test_requirements,
    zip_safe=False,
    entry_points={
        'console_scripts': [
            'coord-sim=coordsim.main:main',
        ],
    },
)<|MERGE_RESOLUTION|>--- conflicted
+++ resolved
@@ -7,12 +7,9 @@
     'networkx',
     'geopy',
     'pyyaml>=5.1',
-<<<<<<< HEAD
     'numpy',
     'coord-interface'
-=======
-    'numpy'
->>>>>>> bfc373a9
+
 ]
 
 test_requirements = [
